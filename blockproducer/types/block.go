/*
 * Copyright 2018 The ThunderDB Authors.
 *
 * Licensed under the Apache License, Version 2.0 (the “License”);
 * you may not use this file except in compliance with the License.
 * You may obtain a copy of the License at
 *
 *    http://www.apache.org/licenses/LICENSE-2.0
 *
 * Unless required by applicable law or agreed to in writing, software
 * distributed under the License is distributed on an “AS IS” BASIS,
 * WITHOUT WARRANTIES OR CONDITIONS OF ANY KIND, either express or implied.
 * See the License for the specific language governing permissions and
 * limitations under the License.
 */

package types

import (
	"bytes"
	"encoding/binary"
	"time"

	"gitlab.com/thunderdb/ThunderDB/crypto/asymmetric"
	"gitlab.com/thunderdb/ThunderDB/crypto/hash"
	"gitlab.com/thunderdb/ThunderDB/merkle"
	"gitlab.com/thunderdb/ThunderDB/proto"
	"gitlab.com/thunderdb/ThunderDB/utils"
<<<<<<< HEAD
	"time"
=======
>>>>>>> 6f6d3ae7
)

// Header defines the main chain block header
type Header struct {
	Version    int32
	Producer   proto.AccountAddress
	MerkleRoot hash.Hash
	ParentHash hash.Hash
	Timestamp  time.Time
}

// MarshalBinary implements BinaryMarshaler.
func (h *Header) MarshalBinary() ([]byte, error) {
	buffer := bytes.NewBuffer(nil)

	err := utils.WriteElements(buffer, binary.BigEndian,
		h.Version,
		&h.Producer,
		&h.MerkleRoot,
		&h.ParentHash,
		h.Timestamp,
	)

	if err != nil {
		return nil, err
	}

	return buffer.Bytes(), nil
}

// UnmarshalBinary implements BinaryUnmarshaler.
func (h *Header) UnmarshalBinary(b []byte) error {
	reader := bytes.NewReader(b)

	return utils.ReadElements(reader, binary.BigEndian,
		&h.Version,
		&h.Producer,
		&h.MerkleRoot,
		&h.ParentHash,
		&h.Timestamp,
	)
}

// SignedHeader defines the main chain header with the signature
type SignedHeader struct {
	Header
	BlockHash hash.Hash
	Signee    *asymmetric.PublicKey
	Signature *asymmetric.Signature
}

// MarshalBinary implements BinaryMarshaler.
func (s *SignedHeader) MarshalBinary() ([]byte, error) {
	buffer := bytes.NewBuffer(nil)

	err := utils.WriteElements(buffer, binary.BigEndian,
		s.Version,
		&s.Producer,
		&s.MerkleRoot,
		&s.ParentHash,
		s.Timestamp,
		&s.BlockHash,
		s.Signee,
		s.Signature,
	)

	if err != nil {
		return nil, err
	}

	return buffer.Bytes(), nil
}

// UnmarshalBinary implements BinaryUnmarshaler.
func (s *SignedHeader) UnmarshalBinary(b []byte) error {
	reader := bytes.NewReader(b)

	return utils.ReadElements(reader, binary.BigEndian,
		&s.Version,
		&s.Producer,
		&s.MerkleRoot,
		&s.ParentHash,
		&s.Timestamp,
		&s.BlockHash,
		&s.Signee,
		&s.Signature,
	)
}

// Verify verifies the signature
func (s *SignedHeader) Verify() error {
	if !s.Signature.Verify(s.BlockHash[:], s.Signee) {
		return ErrSignVerification
	}

	return nil
}

// Block defines the main chain block
type Block struct {
	SignedHeader SignedHeader
	Transactions []*hash.Hash
}

// PackAndSignBlock computes block's hash and sign it
func (b *Block) PackAndSignBlock(signer *asymmetric.PrivateKey) error {
	b.SignedHeader.MerkleRoot = *merkle.NewMerkle(b.Transactions).GetRoot()
	enc, err := b.SignedHeader.Header.MarshalBinary()

	if err != nil {
		return err
	}

	b.SignedHeader.BlockHash = hash.THashH(enc)
	b.SignedHeader.Signature, err = signer.Sign(b.SignedHeader.BlockHash[:])

	if err != nil {
		return err
	}

	return nil
}

// MarshalBinary implements BinaryMarshaler.
func (b *Block) MarshalBinary() ([]byte, error) {
	buffer := bytes.NewBuffer(nil)

	err := utils.WriteElements(buffer, binary.BigEndian,
		&b.SignedHeader,
		b.Transactions,
	)

	if err != nil {
		return nil, err
	}

	return buffer.Bytes(), nil
}

// UnmarshalBinary implements BinaryUnmarshaler.
func (b *Block) UnmarshalBinary(buf []byte) error {
	reader := bytes.NewReader(buf)

	return utils.ReadElements(reader, binary.BigEndian,
		&b.SignedHeader,
		&b.Transactions,
	)
}

// PushTx pushes txes into block
func (b *Block) PushTx(tx *hash.Hash) {
	if b.Transactions != nil {
		// TODO(lambda): set appropriate capacity.
		b.Transactions = make([]*hash.Hash, 0, 100)
	}

	b.Transactions = append(b.Transactions, tx)
}

// Verify verifies whether the block is valid
func (b *Block) Verify() error {
	merkleRoot := *merkle.NewMerkle(b.Transactions).GetRoot()
	if !merkleRoot.IsEqual(&b.SignedHeader.MerkleRoot) {
		return ErrMerkleRootVerification
	}

	enc, err := b.SignedHeader.Header.MarshalBinary()
	if err != nil {
		return err
	}

	h := hash.THashH(enc)
	if !h.IsEqual(&b.SignedHeader.BlockHash) {
		return ErrHashVerification
	}

	return b.SignedHeader.Verify()
}<|MERGE_RESOLUTION|>--- conflicted
+++ resolved
@@ -26,10 +26,6 @@
 	"gitlab.com/thunderdb/ThunderDB/merkle"
 	"gitlab.com/thunderdb/ThunderDB/proto"
 	"gitlab.com/thunderdb/ThunderDB/utils"
-<<<<<<< HEAD
-	"time"
-=======
->>>>>>> 6f6d3ae7
 )
 
 // Header defines the main chain block header
