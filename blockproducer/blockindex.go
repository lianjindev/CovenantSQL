--- conflicted
+++ resolved
@@ -65,11 +65,7 @@
 	}
 }
 
-<<<<<<< HEAD
 func (bn *blockNode) ancestor(h uint32) *blockNode {
-=======
-func (bn *blockNode) ancestor(h uint64) *blockNode {
->>>>>>> d297cf4a
 	if h < 0 || h > bn.height {
 		return nil
 	}
